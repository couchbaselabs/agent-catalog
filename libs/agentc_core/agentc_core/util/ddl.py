import contextlib
import json
import logging
import os
import requests
import tqdm

from .models import CouchbaseConnect
from .query import execute_query
from agentc_core.defaults import DEFAULT_CATALOG_SCOPE
from agentc_core.defaults import DEFAULT_HTTP_CLUSTER_ADMIN_PORT_NUMBER
from agentc_core.defaults import DEFAULT_HTTP_FTS_PORT_NUMBER
from agentc_core.defaults import DEFAULT_HTTPS_CLUSTER_ADMIN_PORT_NUMBER
from agentc_core.defaults import DEFAULT_HTTPS_FTS_PORT_NUMBER

logger = logging.getLogger(__name__)


def get_index_info(json_response: dict = None, index_to_create: str = "") -> tuple[bool | dict | None, None]:
    """Helper function for is_index_present()"""
    if json_response["status"] == "ok":
        if json_response["indexDefs"] is None:
            return False, None
        created_indexes = [el for el in json_response["indexDefs"]["indexDefs"]]
        if index_to_create not in created_indexes:
            return False, None
        else:
            index_def = json_response["indexDefs"]["indexDefs"][index_to_create]
            return index_def, None


def is_index_present(
    bucket: str = "", index_to_create: str = "", conn: CouchbaseConnect = ""
) -> tuple[bool | dict | None, Exception | None]:
    """Checks for existence of index_to_create in the given keyspace"""
    find_index_https_url = (
        f"https://{conn.host}:{DEFAULT_HTTPS_FTS_PORT_NUMBER}/api/bucket/{bucket}/scope/{DEFAULT_CATALOG_SCOPE}/index"
    )
    find_index_http_url = (
        f"http://{conn.host}:{DEFAULT_HTTP_FTS_PORT_NUMBER}/api/bucket/{bucket}/scope/{DEFAULT_CATALOG_SCOPE}/index"
    )
    auth = (conn.username, conn.password)

    # Make request to FTS
    try:
        # REST call to get list of indexes, decide HTTP or HTTPS based on certificate path
        if conn.certificate_path is not None:
            response = requests.request("GET", find_index_https_url, auth=auth, verify=conn.certificate_path)
        else:
            response = requests.request("GET", find_index_http_url, auth=auth)

        json_response = json.loads(response.text)
<<<<<<< HEAD
        if json_response["status"] == "ok":
            # If no vector indexes are present
            if json_response["indexDefs"] is None:
                return False, None
            # If index_to_create not in existing vector index list
            created_indexes = [el for el in json_response["indexDefs"]["indexDefs"]]
            if index_to_create not in created_indexes:
                return False, None
            else:
                index_def = json_response["indexDefs"]["indexDefs"][index_to_create]
                return index_def, None
=======
        return get_index_info(json_response, index_to_create)
    except Exception:
        pass

    # Make HTTP request if in case HTTPS ports are not made public
    try:
        response = requests.request("GET", find_index_http_url, auth=auth)
        json_response = json.loads(response.text)
        return get_index_info(json_response, index_to_create)
>>>>>>> 13ff5933
    except Exception as e:
        return False, e


def get_nodes_num(json_response: dict = None) -> tuple[int, None]:
    """Helper function for get_no_of_fts_nodes()"""
    if json_response["name"] == "default":
        no_of_fts_nodes = 0
        for node in json_response["nodes"]:
            if "fts" in node["services"]:
                no_of_fts_nodes += 1
        return no_of_fts_nodes, None


def get_no_of_fts_nodes(conn: CouchbaseConnect = None) -> tuple[int | None, Exception | None]:
    """Find the number of nodes with fts support for index partition creation in create_vector_index()"""

    node_info_url_http = f"http://{conn.host}:{DEFAULT_HTTP_CLUSTER_ADMIN_PORT_NUMBER}/pools/default"
    node_info_url_https = f"https://{conn.host}:{DEFAULT_HTTPS_CLUSTER_ADMIN_PORT_NUMBER}/pools/default"
    auth = (conn.username, conn.password)

    # Make HTTPS request to FTS
    try:
        # REST call to get node info
        response = requests.request("GET", node_info_url_https, auth=auth, verify=False)
        json_response = json.loads(response.text)
        # If api call was successful
        return get_nodes_num(json_response)
    except Exception:
        pass

    # Make HTTP request if in case HTTPS ports are not made public
    try:
        response = requests.request("GET", node_info_url_http, auth=auth)
        json_response = json.loads(response.text)
        # If api call was successful
        return get_nodes_num(json_response)
    except Exception as e:
        return None, e


def update_vector_index(response: requests.Response) -> tuple[str, None] | Exception:
    """Helper function fot create_vector_index()"""
    if json.loads(response.text)["status"] == "ok":
        logger.info("Updated vector index!!")
        return "Success", None
    elif json.loads(response.text)["status"] == "fail":
        raise Exception(json.loads(response.text)["error"])


def create_vector_index(
    bucket: str = "",
    kind: str = "tool",
    conn: CouchbaseConnect = None,
    dim: int = None,
) -> tuple[str | None, Exception | None]:
    """Creates required vector index at publish"""

    non_qualified_index_name = f"v1_agent_catalog_{kind}_index"
    qualified_index_name = f"{bucket}.{DEFAULT_CATALOG_SCOPE}.{non_qualified_index_name}"

    # decide on plan params
    (no_of_fts_nodes, err) = get_no_of_fts_nodes(conn)
    if no_of_fts_nodes == 0:
        raise ValueError(
            "No node with fts service found, cannot create vector index! Please ensure fts service is included in at least one node."
        )
    max_partition = (
        os.getenv("AGENT_CATALOG_MAX_SOURCE_PARTITION")
        if os.getenv("AGENT_CATALOG_MAX_SOURCE_PARTITION") is not None
        else None
    )
    index_partition = (
        os.getenv("AGENT_CATALOG_INDEX_PARTITION")
        if os.getenv("AGENT_CATALOG_INDEX_PARTITION") is not None
        else 2 * no_of_fts_nodes
    )

    (index_present, err) = is_index_present(bucket, qualified_index_name, conn)
    if err is None and isinstance(index_present, bool) and not index_present:
        # Create the index for the first time
        create_vector_index_https_url = f"https://{conn.host}:{DEFAULT_HTTPS_FTS_PORT_NUMBER}/api/bucket/{bucket}/scope/{DEFAULT_CATALOG_SCOPE}/index/{non_qualified_index_name}"
        create_vector_index_http_url = f"http://{conn.host}:{DEFAULT_HTTP_FTS_PORT_NUMBER}/api/bucket/{bucket}/scope/{DEFAULT_CATALOG_SCOPE}/index/{non_qualified_index_name}"

        headers = {
            "Content-Type": "application/json",
        }
        auth = (conn.username, conn.password)

        payload = json.dumps(
            {
                "type": "fulltext-index",
                "name": qualified_index_name,
                "sourceType": "gocbcore",
                "sourceName": bucket,
                "planParams": {"maxPartitionsPerPIndex": max_partition, "indexPartitions": index_partition},
                "params": {
                    "doc_config": {
                        "docid_prefix_delim": "",
                        "docid_regexp": "",
                        "mode": "scope.collection.type_field",
                        "type_field": "type",
                    },
                    "mapping": {
                        "analysis": {},
                        "default_analyzer": "standard",
                        "default_datetime_parser": "dateTimeOptional",
                        "default_field": "_all",
                        "default_mapping": {"dynamic": True, "enabled": False},
                        "default_type": "_default",
                        "docvalues_dynamic": False,
                        "index_dynamic": True,
                        "store_dynamic": False,
                        "type_field": "_type",
                        "types": {
                            f"{DEFAULT_CATALOG_SCOPE}.{kind}_catalog": {
                                "dynamic": False,
                                "enabled": True,
                                "properties": {
                                    "embedding": {
                                        "dynamic": False,
                                        "enabled": True,
                                        "fields": [
                                            {
                                                "dims": dim,
                                                "index": True,
                                                "name": f"embedding_{dim}",
                                                "similarity": "dot_product",
                                                "type": "vector",
                                                "vector_index_optimized_for": "recall",
                                            },
                                        ],
                                    }
                                },
                            }
                        },
                    },
                    "store": {"indexType": "scorch", "segmentVersion": 16},
                },
                "sourceParams": {},
                "uuid": "",
            }
        )

        try:
            # REST call to create the index
            if conn.certificate_path is not None:
                response = requests.request(
                    "PUT",
                    create_vector_index_https_url,
                    headers=headers,
                    auth=auth,
                    data=payload,
                    verify=conn.certificate_path,
                )
            else:
                response = requests.request(
                    "PUT", create_vector_index_http_url, headers=headers, auth=auth, data=payload
                )

            if json.loads(response.text)["status"] == "ok":
                logger.info("Created vector index!!")
                return qualified_index_name, None
            elif json.loads(response.text)["status"] == "fail":
                raise Exception(json.loads(response.text)["error"])
        except Exception as e:
            return None, e

    elif err is None and isinstance(index_present, dict):
        # Check if no. of fts nodes has changes since last update
        cluster_fts_partitions = index_present["planParams"]["indexPartitions"]
        if cluster_fts_partitions != index_partition:
            index_present["planParams"]["indexPartitions"] = int(index_partition)

        # Check if the mapping already exists
        existing_fields = index_present["params"]["mapping"]["types"][f"{DEFAULT_CATALOG_SCOPE}.{kind}_catalog"][
            "properties"
        ]["embedding"]["fields"]
        existing_dims = [el["dims"] for el in existing_fields]

        if dim not in existing_dims:
            # If it doesn't, create it
            logger.debug("Updating the index...")
            # Update the index
            new_field_mapping = {
                "dims": dim,
                "index": True,
                "name": f"embedding-{dim}",
                "similarity": "dot_product",
                "type": "vector",
                "vector_index_optimized_for": "recall",
            }

            # Add field mapping with new model dim
            field_mappings = index_present["params"]["mapping"]["types"][f"{DEFAULT_CATALOG_SCOPE}.{kind}_catalog"][
                "properties"
            ]["embedding"]["fields"]
            field_mappings.append(new_field_mapping) if new_field_mapping not in field_mappings else field_mappings
            index_present["params"]["mapping"]["types"][f"{DEFAULT_CATALOG_SCOPE}.{kind}_catalog"]["properties"][
                "embedding"
            ]["fields"] = field_mappings

        update_vector_index_https_url = f"https://{conn.host}:{DEFAULT_HTTPS_FTS_PORT_NUMBER}/api/bucket/{bucket}/scope/{DEFAULT_CATALOG_SCOPE}/index/{non_qualified_index_name}"
        update_vector_index_http_url = f"http://{conn.host}:{DEFAULT_HTTP_FTS_PORT_NUMBER}/api/bucket/{bucket}/scope/{DEFAULT_CATALOG_SCOPE}/index/{non_qualified_index_name}"
        headers = {
            "Content-Type": "application/json",
        }
        auth = (conn.username, conn.password)

        payload = json.dumps(index_present)

        try:
            # REST call to update the index
<<<<<<< HEAD
            if conn.certificate_path is not None:
                response = requests.request(
                    "PUT",
                    update_vector_index_https_url,
                    headers=headers,
                    auth=auth,
                    data=payload,
                    verify=conn.certificate_path,
                )
            else:
                response = requests.request(
                    "PUT", update_vector_index_http_url, headers=headers, auth=auth, data=payload
                )

            if json.loads(response.text)["status"] == "ok":
                logger.info("Updated vector index!!")
                return "Success", None
            elif json.loads(response.text)["status"] == "fail":
                raise Exception(json.loads(response.text)["error"])
=======
            response = requests.request(
                "PUT", update_vector_index_https_url, headers=headers, auth=auth, data=payload, verify=False
            )
            # Return status or exception
            return update_vector_index(response)
        except Exception:
            pass

        # HTTP fallback call if HTTPS ports are not made public
        try:
            response = requests.request("PUT", update_vector_index_http_url, headers=headers, auth=auth, data=payload)
            # Return status or exception
            return update_vector_index(response)
>>>>>>> 13ff5933
        except Exception as e:
            return None, e

    else:
        return qualified_index_name, None


def create_gsi_indexes(bucket, cluster, kind, print_progress):
    """Creates required indexes at publish"""
    progress_bar = tqdm.tqdm(range(4))
    progress_bar_it = iter(progress_bar)

    completion_status = True
    all_errs = ""

    # Primary index on kind_catalog
    primary_idx_name = f"v1_agent_catalog_primary_{kind}"
    primary_idx = f"""
        CREATE PRIMARY INDEX IF NOT EXISTS `{primary_idx_name}`
        ON `{bucket}`.`{DEFAULT_CATALOG_SCOPE}`.`{kind}_catalog` USING GSI;
    """
    if print_progress:
        next(progress_bar_it)
        progress_bar.set_description(primary_idx_name)
    res, err = execute_query(cluster, primary_idx)
    for r in res.rows():
        logger.debug(r)
    if err is not None:
        all_errs += err
        completion_status = False

    # Secondary index on catalog_identifier
    cat_idx_name = f"v1_agent_catalog_{kind}cat_version_identifier"
    cat_idx = f"""
        CREATE INDEX IF NOT EXISTS `{cat_idx_name}`
        ON `{bucket}`.`{DEFAULT_CATALOG_SCOPE}`.`{kind}_catalog`(catalog_identifier);
    """
    if print_progress:
        next(progress_bar_it)
        progress_bar.set_description(cat_idx_name)
    res, err = execute_query(cluster, cat_idx)
    for r in res.rows():
        logger.debug(r)
    if err is not None:
        all_errs += err
        completion_status = False

    # Secondary index on catalog_identifier + annotations
    cat_ann_idx_name = f"v1_agent_catalog_{kind}cat_catalog_identifier_annotations"
    cat_ann_idx = f"""
        CREATE INDEX IF NOT EXISTS `{cat_ann_idx_name}`
        ON `{bucket}`.`{DEFAULT_CATALOG_SCOPE}`.`{kind}_catalog`(catalog_identifier,annotations);
    """
    if print_progress:
        next(progress_bar_it)
        progress_bar.set_description(cat_ann_idx_name)
    res, err = execute_query(cluster, cat_ann_idx)
    for r in res.rows():
        logger.debug(r)
    if err is not None:
        all_errs += err
        completion_status = False

    # Secondary index on annotations
    ann_idx_name = f"v1_agent_catalog_{kind}cat_annotations"
    ann_idx = f"""
        CREATE INDEX IF NOT EXISTS `{ann_idx_name}`
        ON `{bucket}`.`{DEFAULT_CATALOG_SCOPE}`.`{kind}_catalog`(`annotations`);
    """
    if print_progress:
        next(progress_bar_it)
        progress_bar.set_description(ann_idx_name)
    res, err = execute_query(cluster, ann_idx)
    for r in res.rows():
        logger.debug(r)
    if err is not None:
        all_errs += err
        completion_status = False

    # This is to ensure that the progress bar reaches 100% even if there are no errors.
    with contextlib.suppress(StopIteration):
        next(progress_bar_it)
    return completion_status, all_errs<|MERGE_RESOLUTION|>--- conflicted
+++ resolved
@@ -50,29 +50,9 @@
             response = requests.request("GET", find_index_http_url, auth=auth)
 
         json_response = json.loads(response.text)
-<<<<<<< HEAD
-        if json_response["status"] == "ok":
-            # If no vector indexes are present
-            if json_response["indexDefs"] is None:
-                return False, None
-            # If index_to_create not in existing vector index list
-            created_indexes = [el for el in json_response["indexDefs"]["indexDefs"]]
-            if index_to_create not in created_indexes:
-                return False, None
-            else:
-                index_def = json_response["indexDefs"]["indexDefs"][index_to_create]
-                return index_def, None
-=======
+
         return get_index_info(json_response, index_to_create)
-    except Exception:
-        pass
-
-    # Make HTTP request if in case HTTPS ports are not made public
-    try:
-        response = requests.request("GET", find_index_http_url, auth=auth)
-        json_response = json.loads(response.text)
-        return get_index_info(json_response, index_to_create)
->>>>>>> 13ff5933
+
     except Exception as e:
         return False, e
 
@@ -97,7 +77,11 @@
     # Make HTTPS request to FTS
     try:
         # REST call to get node info
-        response = requests.request("GET", node_info_url_https, auth=auth, verify=False)
+        if conn.certificate_path is not None:
+            response = requests.request("GET", node_info_url_https, auth=auth, verify=conn.certificate_path)
+        else:
+            response = requests.request("GET", node_info_url_http, auth=auth)
+
         json_response = json.loads(response.text)
         # If api call was successful
         return get_nodes_num(json_response)
@@ -286,7 +270,6 @@
 
         try:
             # REST call to update the index
-<<<<<<< HEAD
             if conn.certificate_path is not None:
                 response = requests.request(
                     "PUT",
@@ -306,24 +289,12 @@
                 return "Success", None
             elif json.loads(response.text)["status"] == "fail":
                 raise Exception(json.loads(response.text)["error"])
-=======
-            response = requests.request(
-                "PUT", update_vector_index_https_url, headers=headers, auth=auth, data=payload, verify=False
-            )
-            # Return status or exception
+
             return update_vector_index(response)
-        except Exception:
-            pass
-
-        # HTTP fallback call if HTTPS ports are not made public
-        try:
-            response = requests.request("PUT", update_vector_index_http_url, headers=headers, auth=auth, data=payload)
-            # Return status or exception
-            return update_vector_index(response)
->>>>>>> 13ff5933
+
         except Exception as e:
             return None, e
-
+          
     else:
         return qualified_index_name, None
 

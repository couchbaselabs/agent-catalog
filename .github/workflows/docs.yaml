--- conflicted
+++ resolved
@@ -1,13 +1,9 @@
 name: docs
 run-name: 👁️ ${{ github.actor }} has pushed a new commit!
-<<<<<<< HEAD
-on: push
-=======
 on:
   push:
     branches:
       - master
->>>>>>> 3ba10b91
 
 # Note: this doesn't deploy anything for now! It just pushes to the gh-pages branch.
 jobs:

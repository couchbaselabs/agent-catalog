import datetime
import logging
import pathlib
import pydantic
import pydantic_settings
import rosetta_cmd.defaults
import rosetta_core.activity
import rosetta_core.llm
import textwrap
import typing

from .provider import Provider

logger = logging.getLogger(__name__)

# On audits, we need to export the "role" associated with a message.
Role = rosetta_core.llm.message.Role


class Auditor(pydantic_settings.BaseSettings):
    """An auditor of various events (e.g., LLM completions) given a Rosetta catalog."""

    model_config = pydantic_settings.SettingsConfigDict(env_prefix="ROSETTA_", use_attribute_docstrings=True)

    llm_name: str = None
    """ Name of the LLM model used to generate the chat messages to-be-audited.

    This field can be specified on instantiation or on accept(). A model specified in accept() overrides a model
    specified on instantiation.
    """

<<<<<<< HEAD
    conn_string: typing.Optional[str] = None
=======
    conn_string: typing.Optional[pydantic.AnyUrl] = None
>>>>>>> 50db8a7a
    """ Couchbase connection string that points to the Rosetta audit logs.

    This Couchbase instance refers to a CB instance that possesses the audit log collection. This collection is
    automatically generated on `rosetta index`, so this field is most likely the same instance as the CB instance
    possessing the catalog. If there exists no local audit log location (e.g., this is deployed in a standalone
    environment) OR if $ROSETTA_CATALOG is not explicitly set, we will perform all "accept" commands directly on the
    remote audit log collection.

    This field must be specified with username, password, and bucket.
    """

    username: typing.Optional[pydantic.SecretStr] = None
    """ Username associated with the Couchbase instance possessing the Rosetta audit logs.

    This field must be specified with conn_string, password, and bucket.
    """

    password: typing.Optional[pydantic.SecretStr] = None
    """ Password associated with the Couchbase instance possessing the Rosetta audit logs.

    This field must be specified with conn_string, username, and bucket.
    """

    bucket: typing.Optional[str] = None
    """ The name of the Couchbase bucket possessing the Rosetta audit logs.

    This field must be specified with conn_string, username, and password.
    """

    catalog: typing.Optional[pathlib.Path] = None
    """ Location of the catalog path.

    This field is used to search for the catalog version. If this field is not set, we will defer to the default
    behavior of rosetta.Provider.
    """

    local_log: typing.Optional[pathlib.Path] = None
    """ Local audit log file to write to.

    If this field and $ROSETTA_CONN_STRING are not set, we will perform a best-effort search by walking upward from the
    current working directory until we find the 'rosetta.cmd.defaults.DEFAULT_ACTIVITY_FOLDER' folder and subsequently
    generate an audit log here.

    Audit log files will reach a maximum of 128MB (by default) before they are rotated and compressed.
    """

    _local_auditor: rosetta_core.activity.LocalAuditor = None
    _db_auditor: rosetta_core.activity.DBAuditor = None
    _auditor: rosetta_core.activity.BaseAuditor = None

    @pydantic.model_validator(mode="after")
    def _find_local_log(self) -> typing.Self:
        if self.local_log is None:
            working_path = pathlib.Path.cwd()
            logger.debug(
                'Starting best effort search for the activity folder. Searching for "%s".',
                rosetta_cmd.defaults.DEFAULT_ACTIVITY_FOLDER,
            )

            # Iteratively ascend our starting path until we find the activity folder.
            while not (working_path / rosetta_cmd.defaults.DEFAULT_ACTIVITY_FOLDER).exists():
                if working_path.parent == working_path:
                    return self
                working_path = working_path.parent
            self.local_log = (
                working_path
                / rosetta_cmd.defaults.DEFAULT_ACTIVITY_FOLDER
                / rosetta_cmd.defaults.DEFAULT_LLM_ACTIVITY_NAME
            )

        return self

    @pydantic.model_validator(mode="after")
    def _find_remote_log(self) -> typing.Self:
        if self.conn_string is None:
            return self

        # Make sure we have {username, password, bucket}.
        if self.username is None:
            logger.warning("$ROSETTA_CONN_STRING is specified but $ROSETTA_USERNAME is missing.")
            return self
        if self.password is None:
            logger.warning("$ROSETTA_CONN_STRING is specified but $ROSETTA_PASSWORD is missing.")
            return self
        if self.bucket is None:
            logger.warning("$ROSETTA_CONN_STRING is specified but $ROSETTA_BUCKET is missing.")
            return self

        return self

    @pydantic.model_validator(mode="after")
    def _initialize_auditor(self) -> typing.Self:
        if self.local_log is None and self.conn_string is None:
            error_message = textwrap.dedent("""
                Could not find $ROSETTA_ACTIVITY nor $ROSETTA_CONN_STRING! If this is a new project, please run the
                command `rosetta index` before instantiating an auditor. Otherwise, please set either of these
                variables.
            """)
            logger.error(error_message)
            raise ValueError(error_message)

        # To grab the catalog version, we'll instantiate a provider.
        provider = Provider(
            conn_string=self.conn_string,
            username=self.username,
            password=self.password,
            bucket=self.bucket,
            catalog=self.catalog,
        )

        # Finally, instantiate our auditors.
        if self.local_log is not None:
            logger.info("tanvi: local log--")
            self._local_auditor = rosetta_core.activity.LocalAuditor(
                output=self.local_log, catalog_version=provider.version, model=self.llm_name
            )
        if self.conn_string is not None:
            logger.info("tanvi: remote log--")
            secrets = {
                'CB_CONN_STRING': provider.conn_string,
                'CB_USERNAME': provider.username,
                'CB_PASSWORD': provider.password,
            }
            self._db_auditor = rosetta_core.activity.DBAuditor(bucket=provider.bucket, secrets=secrets, catalog_version=provider.version, model=self.llm_name)
        return self

    def accept(
        self,
        role: Role,
        content: typing.AnyStr,
        session: typing.AnyStr,
        timestamp: datetime.datetime = None,
        model: str = None,
    ) -> None:
        """
        :param role: Role associated with the message. See rosetta_core.llm.message.Role for all options here.
        :param content: The message to record. Ideally, the content should be as close to the producer as possible.
        :param session: A unique string associated with the current session / conversation / thread.
        :param timestamp: The time associated with the message production. This must have time-zone information.
        :param model: LLM model used with this audit instance. This field can be specified on instantiation
                      or on accept(). A model specified in accept() overrides a model specified on instantiation.
        """
        if self._local_auditor is not None:
            self._local_auditor.accept(role, content, session, timestamp=timestamp, model=model or self.llm_name)
        if self._db_auditor is not None:
            self._db_auditor.accept(role, content, session, timestamp=timestamp, model=model or self.llm_name)<|MERGE_RESOLUTION|>--- conflicted
+++ resolved
@@ -29,11 +29,7 @@
     specified on instantiation.
     """
 
-<<<<<<< HEAD
     conn_string: typing.Optional[str] = None
-=======
-    conn_string: typing.Optional[pydantic.AnyUrl] = None
->>>>>>> 50db8a7a
     """ Couchbase connection string that points to the Rosetta audit logs.
 
     This Couchbase instance refers to a CB instance that possesses the audit log collection. This collection is
@@ -122,7 +118,8 @@
             logger.warning("$ROSETTA_CONN_STRING is specified but $ROSETTA_BUCKET is missing.")
             return self
 
-        return self
+        # TODO (GLENN): Use DBAuditor here.
+        raise NotImplementedError("Auditor with a Couchbase collection is currently not supported.")
 
     @pydantic.model_validator(mode="after")
     def _initialize_auditor(self) -> typing.Self:
@@ -146,37 +143,24 @@
 
         # Finally, instantiate our auditors.
         if self.local_log is not None:
-            logger.info("tanvi: local log--")
             self._local_auditor = rosetta_core.activity.LocalAuditor(
                 output=self.local_log, catalog_version=provider.version, model=self.llm_name
             )
         if self.conn_string is not None:
-            logger.info("tanvi: remote log--")
-            secrets = {
-                'CB_CONN_STRING': provider.conn_string,
-                'CB_USERNAME': provider.username,
-                'CB_PASSWORD': provider.password,
-            }
-            self._db_auditor = rosetta_core.activity.DBAuditor(bucket=provider.bucket, secrets=secrets, catalog_version=provider.version, model=self.llm_name)
+            self._db_auditor = rosetta_core.activity.DBAuditor(catalog_version=provider.version, model=self.llm_name)
         return self
 
     def accept(
-        self,
-        role: Role,
-        content: typing.AnyStr,
-        session: typing.AnyStr,
-        timestamp: datetime.datetime = None,
-        model: str = None,
+        self, role: Role, content: typing.AnyStr, timestamp: datetime.datetime = None, model: str = None
     ) -> None:
         """
         :param role: Role associated with the message. See rosetta_core.llm.message.Role for all options here.
         :param content: The message to record. Ideally, the content should be as close to the producer as possible.
-        :param session: A unique string associated with the current session / conversation / thread.
         :param timestamp: The time associated with the message production. This must have time-zone information.
         :param model: LLM model used with this audit instance. This field can be specified on instantiation
                       or on accept(). A model specified in accept() overrides a model specified on instantiation.
         """
         if self._local_auditor is not None:
-            self._local_auditor.accept(role, content, session, timestamp=timestamp, model=model or self.llm_name)
+            self._local_auditor.accept(role, content, timestamp=timestamp, model=model or self.llm_name)
         if self._db_auditor is not None:
-            self._db_auditor.accept(role, content, session, timestamp=timestamp, model=model or self.llm_name)+            self._db_auditor.accept(role, content, timestamp=timestamp, model=model or self.llm_name)
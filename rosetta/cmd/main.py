import os
import sys

import click
from dotenv import load_dotenv, find_dotenv

from .cmds import *
from .cmds.publish import cmd_publish
from ..core.utils.publish_utils import get_buckets, get_connection
from .models.publish.model import Keyspace, CouchbaseConnect
from .models.ctx.model import Context

# TODO: Should we load from ".env.rosetta"?
# TODO: Or, perhaps even stage specific, like from ".env.rosetta.prod"?
load_dotenv(find_dotenv(usecwd=True))


# Support abbreviated command aliases, ex: "rosetta st" ==> "rosetta status".
# From: https://click.palletsprojects.com/en/8.1.x/advanced/#command-aliases
class AliasedGroup(click.Group):
    def get_command(self, ctx, cmd_name):
        rv = click.Group.get_command(self, ctx, cmd_name)
        if rv is not None:
            return rv

        matches = [x for x in self.list_commands(ctx) if x.startswith(cmd_name)]
        if not matches:
            return None

        if len(matches) == 1:
            return click.Group.get_command(self, ctx, matches[0])

        ctx.fail(f"Too many matches: {', '.join(sorted(matches))}")

    def resolve_command(self, ctx, args):
        # Always return the full command name.
        _, cmd, args = super().resolve_command(ctx, args)
        return cmd.name, cmd, args


@click.group(cls=AliasedGroup, epilog="See: https://docs.couchbase.com for more information.")
@click.option(
    "-c",
    "--catalog",
    default=".rosetta-catalog",
    type=click.Path(exists=False, file_okay=False, dir_okay=True),
    help="""Directory of local catalog files.
            The local catalog DIRECTORY should be checked into git.""",
    envvar="ROSETTA_CATALOG",
    show_default=True,
)
@click.option(
    "-a",
    "--activity",
    default=".rosetta-activity",
    type=click.Path(exists=False, file_okay=False, dir_okay=True),
    help="""Directory of local activity files (runtime data).
            The local activity DIRECTORY should NOT be checked into git,
            as it holds runtime activity data like logs, etc.""",
    envvar="ROSETTA_ACTIVITY",
    show_default=True,
)
@click.option(
    "-v", "--verbose", count=True, help="Enable verbose output.", envvar="ROSETTA_VERBOSE"
)
@click.pass_context
def click_main(ctx, catalog, activity, verbose):
    """A command line tool for Rosetta."""
    ctx.obj = Context(activity=activity, catalog=catalog, verbose=verbose)
    # ctx.obj = ctx.obj or {"catalog": catalog, "activity": activity, "verbose": verbose}


@click_main.command()
@click.pass_context
def clean(ctx):
    """Clean up catalog, activity, generated files, etc."""
    cmd_clean(ctx.obj)


@click_main.command()
@click.pass_context
def env(ctx):
    """Show this program's env or configuration parameters as JSON."""
    cmd_env(ctx.obj)


@click_main.command()
@click.argument("query", nargs=1)
@click.option(
    "--kind",
    default="tool",
    help="The kind of catalog to search.",
    show_default=True,
)
@click.option(
    "-k",
    "--top-k",
    default=1,
    help="The maximum number of results to show.",
    show_default=True,
)
@click.option(
    "--include-dirty",
    default=True,
    help="Whether to consider and process dirty source files for the find query.",
    show_default=True,
)
@click.pass_context
def find(ctx, query, kind, top_k, include_dirty):
    """Find tools, prompts, etc.
<<<<<<< HEAD
    from the catalog based on a natural language QUERY string."""
    cmd_find(ctx.obj, query, kind=kind, top_k=top_k, ignore_dirty=ignore_dirty)
=======
       from the catalog based on a natural language QUERY string."""
    cmd_find(ctx.obj, query, kind=kind, top_k=top_k, include_dirty=include_dirty)
>>>>>>> 8af4dd87


@click_main.command()
@click.argument("source_dirs", nargs=-1)
@click.option(
    "--kind",
    default="tool",
    help="The kind of items to index into the local catalog.",
    show_default=True,
)
@click.option(
    "-em",
    "--embedding-model",
    default=DEFAULT_EMBEDDING_MODEL,
    help="Embedding model when indexing source files into the local catalog.",
    show_default=True,
)
@click.option(
    "--include-dirty",
    default=False,
    help="Whether to index dirty source files into the local catalog.",
    show_default=True,
)
@click.option(
    "--dry-run",
    default=False,
    help="When true, do not update the local catalog files.",
    show_default=True,
)
@click.pass_context
def index(ctx, source_dirs, kind, embedding_model, include_dirty, dry_run):
    """Walk source directory trees for indexing source files into the local catalog.

    SOURCE_DIRS defaults to "."

    Source files that will be scanned include *.py, *.sqlpp, *.yaml, etc."""

    if not source_dirs:
        source_dirs = ["."]

    # TODO: The index command should default to the '.' directory / current directory.
    # TODO: The index command should ignore the '.git' subdirectory.
    # TODO: The index command should ignore whatever's in the '.gitignore' file.

<<<<<<< HEAD
    cmd_index(
        ctx.obj,
        source_dirs=source_dirs,
        kind=kind,
        embedding_model=embedding_model,
        dry_run=dry_run,
    )
=======
    cmd_index(ctx.obj, source_dirs=source_dirs, kind=kind, embedding_model=embedding_model,
              include_dirty=include_dirty, dry_run=dry_run)
>>>>>>> 8af4dd87


@click_main.command()
@click.option(
    "-sc",
    "--scope",
    default="rosetta-catalog",
    help="Couchbase Scope where data is inserted.",
)
@click.pass_context
def publish(ctx, scope):
    """Publish the local catalog to a database."""

    keyspace_details = Keyspace(bucket="", scope=scope)
    connection_details = CouchbaseConnect(
        connection_url=os.getenv("CB_CONN_STRING"),
        username=os.getenv("CB_USERNAME"),
        password=os.getenv("CB_PASSWORD"),
    )

    # Establish a connection
    err, cluster = get_connection(conn=connection_details)
    if err:
        click.echo(str(err))
        return

    # Get buckets from CB Cluster
    buckets = get_buckets(cluster=cluster)

    # Prompt user to select a bucket
    selected_bucket = click.prompt(
        "Please select a bucket", type=click.Choice(buckets), show_choices=True
    )
    click.echo(f"Inserting documents in : {selected_bucket}/{keyspace_details.scope}\n")
    keyspace_details.bucket = selected_bucket

    # Publish catalog into keyspace
    msg = cmd_publish(ctx.obj, cluster=cluster, keyspace=keyspace_details)
    print(msg)

    # Close cluster connection
    cluster.close()


@click_main.command()
@click.option(
    "--kind",
    default="tool",
    help="The kind of catalog to show status.",
    show_default=True,
)
@click.option(
    "--include-dirty",
    default=True,
    help="Whether to consider dirty source files for status.",
    show_default=True,
)
@click.pass_context
def status(ctx, kind, include_dirty):
    """Show the status of the local catalog."""
    cmd_status(ctx.obj, kind=kind, include_dirty=include_dirty)


@click_main.command()
@click.pass_context
def version(ctx):
    """Show the version of this tool."""
    cmd_version(ctx.obj)


@click_main.command()
@click.option(
    "--host-port",
    default=DEFAULT_WEB_HOST_PORT,
    envvar="ROSETTA_WEB_HOST_PORT",
    help="The host:port to listen on.",
    show_default=True,
)
@click.option(
    "--debug/--no-debug",
    envvar="ROSETTA_WEB_DEBUG",
    default=True,
    help="Debug mode.",
    show_default=True,
)
@click.pass_context
def web(ctx, host_port, debug):
    """Start local web server."""
    cmd_web(ctx.obj, host_port, debug)


def main():
    try:
        click_main()
    except Exception as e:
        click.echo(f"ERROR: {e}", err=True)

        if os.getenv("ROSETTA_DEBUG") is not None:
            # Set ROSETTA_DEBUG so standard python stack trace is emitted.
            raise (e)

        sys.exit(1)


if __name__ == "__main__":
    main()<|MERGE_RESOLUTION|>--- conflicted
+++ resolved
@@ -108,13 +108,8 @@
 @click.pass_context
 def find(ctx, query, kind, top_k, include_dirty):
     """Find tools, prompts, etc.
-<<<<<<< HEAD
-    from the catalog based on a natural language QUERY string."""
-    cmd_find(ctx.obj, query, kind=kind, top_k=top_k, ignore_dirty=ignore_dirty)
-=======
        from the catalog based on a natural language QUERY string."""
     cmd_find(ctx.obj, query, kind=kind, top_k=top_k, include_dirty=include_dirty)
->>>>>>> 8af4dd87
 
 
 @click_main.command()
@@ -159,18 +154,8 @@
     # TODO: The index command should ignore the '.git' subdirectory.
     # TODO: The index command should ignore whatever's in the '.gitignore' file.
 
-<<<<<<< HEAD
-    cmd_index(
-        ctx.obj,
-        source_dirs=source_dirs,
-        kind=kind,
-        embedding_model=embedding_model,
-        dry_run=dry_run,
-    )
-=======
     cmd_index(ctx.obj, source_dirs=source_dirs, kind=kind, embedding_model=embedding_model,
               include_dirty=include_dirty, dry_run=dry_run)
->>>>>>> 8af4dd87
 
 
 @click_main.command()

--- conflicted
+++ resolved
@@ -110,21 +110,6 @@
             "No node with 'search' service found, cannot create vector index! Please ensure 'search' service is included in at least one node."
         )
 
-<<<<<<< HEAD
-    # To be on safer side make request to connection string host
-    fts_nodes_hostname.append(conn.host)
-
-    max_partition = (
-        os.getenv("AGENT_CATALOG_MAX_SOURCE_PARTITION")
-        if os.getenv("AGENT_CATALOG_MAX_SOURCE_PARTITION") is not None
-        else None
-    )
-    index_partition = (
-        os.getenv("AGENT_CATALOG_INDEX_PARTITION")
-        if os.getenv("AGENT_CATALOG_INDEX_PARTITION") is not None
-        else 2 * num_fts_nodes
-    )
-=======
     max_partition_env = os.getenv("AGENT_CATALOG_MAX_SOURCE_PARTITION")
     try:
         max_partition_env = int(max_partition_env)
@@ -139,7 +124,6 @@
 
     max_partition = max_partition_env if max_partition_env is not None else 1024
     index_partition = index_partition_env if index_partition_env is not None else 2 * num_fts_nodes
->>>>>>> 5f757590
 
     (index_present, err) = is_index_present(bucket, qualified_index_name, conn, fts_nodes_hostname)
     if err is not None:

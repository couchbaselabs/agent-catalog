name: tests
run-name: 👁️ ${{ github.actor }} has pushed a new commit!
on: [ push ]

jobs:
<<<<<<< HEAD
  SmokeTests:
=======
  Smoke Tests:
>>>>>>> 453f0d0b
    runs-on: ubuntu-latest
    steps:
      - run: echo "🎉 The job was automatically triggered by a ${{ github.event_name }} event."

      - name: Check out repository code
        uses: actions/checkout@v4
      - run: echo "💡 The ${{ github.repository }} repository has been cloned to the runner."

      - name: Verify toml files exist
        uses: thebinaryfelix/check-file-existence-action@1.0.0
        with:
          files: "pyproject.toml,\
            libs/agentc/pyproject.toml,\
            libs/agentc_core/pyproject.toml,\
            libs/agentc_cli/pyproject.toml,\
            libs/agentc_langchain/pyproject.toml,\
            libs/agentc_testing/pyproject.toml"

      - name: Set up Python Poetry
        uses: mishaga/action-poetry@1
        with:
          python-version: "3.12"
          poetry-version: "latest"
          shell: "bash"

      - name: Install repository with Poetry
        run: scripts/setup.sh dev

      - name: Export OPENAI API KEY secret
        run: echo "OPENAI_API_KEY=${{ secrets.OPENAI_API_KEY }}" >> $GITHUB_ENV

      - run: echo "🔥 Starting the smoke tests (🤞 please don't break!)."
      - name: Verify Pytest installation
        run: poetry show pytest

      - name: Run agentc-core tests
        run: poetry run bash -c "cd libs/agentc_core && pytest -m smoke -v"
      - name: Run agentc-cli tests
        run: poetry run bash -c "cd libs/agentc_cli && pytest -m smoke -v"

      - run: echo "🍏 This job's status is ${{ job.status }}."
<<<<<<< HEAD
  RegressionTests:
=======
  Regression Tests:
>>>>>>> 453f0d0b
    runs-on: ubuntu-latest
    steps:
      - run: echo "🎉 The job was automatically triggered by a ${{ github.event_name }} event."

      - name: Check out repository code
        uses: actions/checkout@v4
      - run: echo "💡 The ${{ github.repository }} repository has been cloned to the runner."

      - name: Verify toml files exist
        uses: thebinaryfelix/check-file-existence-action@1.0.0
        with:
          files: "pyproject.toml,\
            libs/agentc/pyproject.toml,\
            libs/agentc_core/pyproject.toml,\
            libs/agentc_cli/pyproject.toml,\
            libs/agentc_langchain/pyproject.toml,\
            libs/agentc_testing/pyproject.toml"

      - name: Set up Python Poetry
        uses: mishaga/action-poetry@1
        with:
          python-version: "3.12"
          poetry-version: "latest"
          shell: "bash"

      - name: Install repository with Poetry
        run: scripts/setup.sh dev

      - name: Export OPENAI API KEY secret
        run: echo "OPENAI_API_KEY=${{ secrets.OPENAI_API_KEY }}" >> $GITHUB_ENV

      - run: echo "🔥 Starting the regression tests (🤞 please don't break!)."
      - name: Verify Pytest installation
        run: poetry show pytest

      - name: Run agentc-core tests
        run: poetry run bash -c "cd libs/agentc_core && pytest -m regression -v"
      - name: Run agentc-cli tests
        run: poetry run bash -c "cd libs/agentc_cli && pytest -m regression -v"

      - run: echo "🍏 This job's status is ${{ job.status }}."<|MERGE_RESOLUTION|>--- conflicted
+++ resolved
@@ -3,11 +3,7 @@
 on: [ push ]
 
 jobs:
-<<<<<<< HEAD
   SmokeTests:
-=======
-  Smoke Tests:
->>>>>>> 453f0d0b
     runs-on: ubuntu-latest
     steps:
       - run: echo "🎉 The job was automatically triggered by a ${{ github.event_name }} event."
@@ -49,11 +45,8 @@
         run: poetry run bash -c "cd libs/agentc_cli && pytest -m smoke -v"
 
       - run: echo "🍏 This job's status is ${{ job.status }}."
-<<<<<<< HEAD
+
   RegressionTests:
-=======
-  Regression Tests:
->>>>>>> 453f0d0b
     runs-on: ubuntu-latest
     steps:
       - run: echo "🎉 The job was automatically triggered by a ${{ github.event_name }} event."

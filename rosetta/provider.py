import couchbase.auth
import couchbase.cluster
import couchbase.options
import logging
import pathlib
import pydantic
import pydantic_settings
import rosetta_cmd.defaults
import rosetta_core.provider
import rosetta_core.version
import textwrap
import typing

logger = logging.getLogger(__name__)

# To support custom refiners, we must export this model.
SearchResult = rosetta_core.catalog.SearchResult

# To support returning prompts with defined tools, we export this model.
Prompt = rosetta_core.provider.PromptProvider.PromptResult


# TODO (GLENN): We should be able to set the parameters below with ROSETTA_* but this has not been tested yet.
class Provider(pydantic_settings.BaseSettings):
    """A provider of Rosetta indexed "agent building blocks" (e.g., tools)."""

    model_config = pydantic_settings.SettingsConfigDict(env_prefix="ROSETTA_", use_attribute_docstrings=True)

<<<<<<< HEAD
    conn_string: typing.Optional[str] = None
=======
    conn_string: typing.Optional[pydantic.AnyUrl] = None
>>>>>>> 50db8a7a
    """ Couchbase connection string that points to the Rosetta catalog.

    This Couchbase instance refers to the CB instance used with the publish command. If there exists no local catalog
    (e.g., this is deployed in a standalone environment), we will perform all "find" commands directly on the remote
    catalog. If this field AND $ROSETTA_CATALOG are specified, we will issue "find" on both the remote and local
    catalog.

    This field must be specified with username, password, and bucket.
    """

    username: typing.Optional[pydantic.SecretStr] = None
    """ Username associated with the Couchbase instance possessing the Rosetta catalog.

    This field must be specified with conn_string, password, and bucket.
    """

    password: typing.Optional[pydantic.SecretStr] = None
    """ Password associated with the Couchbase instance possessing the Rosetta catalog.

    This field must be specified with conn_string, username, and bucket.
    """

    bucket: typing.Optional[str] = None
    """ The name of the Couchbase bucket possessing the Rosetta catalog.

    This field must be specified with conn_string, username, and password.
    """

    catalog: typing.Optional[pathlib.Path] = None
    """ Location of the catalog path.

    If this field and $ROSETTA_CONN_STRING are not set, we will perform a best-effort search by walking upward from the
    current working directory until we find the 'rosetta.cmd.defaults.DEFAULT_CATALOG_FOLDER' folder.
    """

    output: typing.Optional[pathlib.Path] = None
    """ Location to save generated Python stubs to, if desired.

    On 'get_tools_for', tools are dynamically generated and served as annotated Python callables. By default, this
    code is never written to disk. If this field is specified, we will write all generated files to the given output
    directory.
    """

    decorator: typing.Optional[typing.Callable[[typing.Callable], typing.Any]] = lambda record: record
    """ A Python decorator (function) to apply to each result yielded by 'get_tools_for'.

    By default, yielded results are callable and possess type annotations + documentation strings, but some agent
    frameworks may ask for tools whose type is tailored to their own framework. As an example, in LangChain, vanilla
    Python functions must be converted to langchain_core.tools.BaseTool instances. To avoid having to "box" these tools
    yourself, we accept a callback to perform this boxing on your behalf.
    """

    refiner: typing.Optional[typing.Callable[[list[SearchResult]], list[SearchResult]]] = lambda results: results
    """ A Python function to post-process results (reranking, pruning, etc...) yielded by the catalog.

    By default, we perform a strict top-K nearest neighbor search for relevant results. This function serves to perform
    any additional reranking and **pruning** before the code generation occurs. This function should accept a list of
    SearchResult instances (a model with the fields "entry" and "delta") and return a list of SearchResult instances.

    We offer an experimental post-processor to cluster closely related results (using delta as the loss function) and
    subsequently yield the closest cluster (see rosetta_core.provider.refiner.ClosestClusterRefiner).
    """

    secrets: typing.Optional[dict[str, pydantic.SecretStr]] = pydantic.Field(default_factory=dict, frozen=True)
    """ A map of identifiers to secret values (e.g., Couchbase usernames, passwords, etc...).

    Some tools require access to values that cannot be hard-coded into the tool themselves (for security reasons). As
    an example, SQL++ tools require a connection string, username, and password. Instead of capturing these raw values
    in the tool metadata, tool descriptors mandate the specification of a map whose values are secret keys.
    ```yaml
    secrets:
        - couchbase:
            conn_string: MY_CB_CONN_STRING
            username: MY_CB_USERNAME
            password: MY_CB_PASSWORD
    ```

    To map the secret keys to values, users will specify their secrets using this field (secrets).
    ```python
    provider = rosetta.Provider(secrets={
        "MY_CB_CONN_STRING": "couchbase//23.52.12.254",
        "MY_CB_USERNAME": "admin_7823",
        "MY_CB_PASSWORD": os.getenv("THE_CB_PASSWORD")
    })
    ```
    """

    embedding_model: typing.Optional[typing.AnyStr] = pydantic.Field(default="sentence-transformers/all-MiniLM-L12-v2")
    """ The embedding model used when performing a semantic search for tools / prompts.

    Currently, only models that can specified with sentence-transformers through its string constructor are supported.
    """

    _local_tool_catalog: rosetta_core.catalog.CatalogMem = None
    _remote_tool_catalog: rosetta_core.catalog.CatalogDB = None
    _tool_catalog: rosetta_core.catalog.CatalogBase = None
    _tool_provider: rosetta_core.provider.ToolProvider = None

    _local_prompt_catalog: rosetta_core.catalog.CatalogMem = None
    _remote_prompt_catalog: rosetta_core.catalog.CatalogDB = None
    _prompt_catalog: rosetta_core.catalog.CatalogBase = None
    _prompt_provider: rosetta_core.provider.PromptProvider = None

    @pydantic.model_validator(mode="after")
    def _find_local_catalog(self) -> typing.Self:
        if self.catalog is None:
            working_path = pathlib.Path.cwd()
            logger.debug(
                'Starting best effort search for the catalog folder. Searching for "%s".',
                rosetta_cmd.defaults.DEFAULT_CATALOG_FOLDER,
            )

            # Iteratively ascend our starting path until we find the catalog folder.
            while not (working_path / rosetta_cmd.defaults.DEFAULT_CATALOG_FOLDER).exists():
                if working_path.parent == working_path:
                    return self
                working_path = working_path.parent
            self.catalog = working_path / rosetta_cmd.defaults.DEFAULT_CATALOG_FOLDER

        # Set our local catalog if it exists.
        tool_catalog_path = self.catalog / rosetta_cmd.defaults.DEFAULT_TOOL_CATALOG_NAME
        prompt_catalog_path = self.catalog / rosetta_cmd.defaults.DEFAULT_PROMPT_CATALOG_NAME
        logger.info("Loading local tool catalog at %s.", str(tool_catalog_path.absolute()))
        logger.info("Loading local prompt catalog at %s.", str(prompt_catalog_path.absolute()))
        self._local_tool_catalog = rosetta_core.catalog.CatalogMem.load(tool_catalog_path, self.embedding_model)
        self._local_prompt_catalog = rosetta_core.catalog.CatalogMem.load(prompt_catalog_path, self.embedding_model)
        return self

    @pydantic.model_validator(mode="after")
    def _find_remote_catalog(self) -> typing.Self:
        if self.conn_string is None:
            return self

        # Make sure we have {username, password, bucket}.
        if self.username is None:
            logger.warning("$ROSETTA_CONN_STRING is specified but $ROSETTA_USERNAME is missing.")
            return self
        if self.password is None:
            logger.warning("$ROSETTA_CONN_STRING is specified but $ROSETTA_PASSWORD is missing.")
            return self
        if self.bucket is None:
            logger.warning("$ROSETTA_CONN_STRING is specified but $ROSETTA_BUCKET is missing.")
            return self

        # Try to connect to our cluster.
        cluster = couchbase.cluster.Cluster.connect(
            self.conn_string,
            couchbase.options.ClusterOptions(
                couchbase.auth.PasswordAuthenticator(
                    username=self.username,
                    password=self.password,
                )
            ),
        )
        self._remote_tool_catalog = rosetta_core.catalog.CatalogDB(
            cluster=cluster, bucket=self.bucket, kind="tool", embedding_model=self.embedding_model
        )
        self._remote_prompt_catalog = rosetta_core.catalog.CatalogDB(
            cluster=cluster, bucket=self.bucket, kind="prompt", embedding_model=self.embedding_model
        )
        return self

    # Note: this must be placed **after** _find_local_catalog and _find_remote_catalog.
    @pydantic.model_validator(mode="after")
    def _initialize_provider(self) -> typing.Self:
        if self._local_tool_catalog is None and self._remote_tool_catalog is None:
            error_message = textwrap.dedent("""
                Could not find $ROSETTA_CATALOG nor $ROSETTA_CONN_STRING! If this is a new project, please run the
                command `rosetta index` before instantiating a provider. Otherwise, please set either of these
                variables.
            """)
            logger.error(error_message)
            raise ValueError(error_message)

        if self._local_tool_catalog is not None and self._remote_tool_catalog is not None:
            logger.debug("Local catalog and remote catalog found. Building a chained catalog.")
            self._tool_catalog = rosetta_core.catalog.CatalogChain(
                chain=[self._local_tool_catalog, self._remote_tool_catalog]
            )
            self._prompt_catalog = rosetta_core.catalog.CatalogChain(
                chain=[self._local_prompt_catalog, self._remote_prompt_catalog]
            )
        else:
            self._tool_catalog = self._local_tool_catalog or self._remote_tool_catalog
            self._prompt_catalog = self._local_prompt_catalog or self._remote_prompt_catalog

        # Finally, initialize our provider.
        self._tool_provider = rosetta_core.provider.ToolProvider(
            catalog=self._tool_catalog,
            output=self.output,
            decorator=self.decorator,
            refiner=self.refiner,
            secrets=self.secrets,
        )
        self._prompt_provider = rosetta_core.provider.PromptProvider(
            tool_provider=self._tool_provider,
            catalog=self._prompt_catalog,
            refiner=self.refiner,
        )
        return self

    @pydantic.computed_field
    @property
    def version(self) -> rosetta_core.version.VersionDescriptor:
        return self._tool_catalog.catalog_descriptor.version

    def get_tools_for(
        self, query: str = None, name: str = None, annotations: str = None, limit: typing.Union[int | None] = 1
    ) -> list[typing.Any]:
        """
        :param query: A query string (natural language) to search the catalog with.
        :param name: The specific name of the catalog entry to search for.
        :param annotations: An annotation query string in the form of KEY="VALUE" (AND|OR KEY="VALUE")*.
        :param limit: The maximum number of results to return.
        :return: A list of tools (Python functions).
        """
        if query is not None:
            return self._tool_provider.search(query=query, annotations=annotations, limit=limit)
        else:
            return self._tool_provider.get(name=name, annotations=annotations, limit=limit)

    def get_prompt_for(self, query: str = None, name: str = None, annotations: str = None) -> Prompt | None:
        """
        :param query: A query string (natural language) to search the catalog with.
        :param name: The specific name of the catalog entry to search for.
        :param annotations: An annotation query string in the form of KEY="VALUE" (AND|OR KEY="VALUE")*.
        :return: A single prompt as well any tools attached to the prompt.
        """
        if query is not None:
            results = self._prompt_provider.search(query=query, annotations=annotations, limit=1)
            return results[0] if len(results) != 0 else None
        else:
            return self._prompt_provider.get(name=name, annotations=annotations)<|MERGE_RESOLUTION|>--- conflicted
+++ resolved
@@ -1,6 +1,3 @@
-import couchbase.auth
-import couchbase.cluster
-import couchbase.options
 import logging
 import pathlib
 import pydantic
@@ -26,11 +23,7 @@
 
     model_config = pydantic_settings.SettingsConfigDict(env_prefix="ROSETTA_", use_attribute_docstrings=True)
 
-<<<<<<< HEAD
     conn_string: typing.Optional[str] = None
-=======
-    conn_string: typing.Optional[pydantic.AnyUrl] = None
->>>>>>> 50db8a7a
     """ Couchbase connection string that points to the Rosetta catalog.
 
     This Couchbase instance refers to the CB instance used with the publish command. If there exists no local catalog
@@ -116,12 +109,6 @@
         "MY_CB_PASSWORD": os.getenv("THE_CB_PASSWORD")
     })
     ```
-    """
-
-    embedding_model: typing.Optional[typing.AnyStr] = pydantic.Field(default="sentence-transformers/all-MiniLM-L12-v2")
-    """ The embedding model used when performing a semantic search for tools / prompts.
-
-    Currently, only models that can specified with sentence-transformers through its string constructor are supported.
     """
 
     _local_tool_catalog: rosetta_core.catalog.CatalogMem = None
